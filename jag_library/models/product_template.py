# Copyright 2025 Javier Antó Garcia <hola@javieranto.com>
# License AGPL-3.0 or later (https://ww

from odoo import _, api, fields, models
from odoo.exceptions import ValidationError


class ProductTemplate(models.Model):
    _inherit = "product.template"

    is_book = fields.Boolean(string="Is a book")
    isbn = fields.Char("ISBN")
    number_of_pages = fields.Integer()
    copies = fields.Integer(default=1)
    rating = fields.Selection(
<<<<<<< HEAD
        selection=[
            ("0", "0"),
            ("1", "1"),
            ("2", "2"),
            ("3", "3"),
            ("4", "4"),
            ("5", "5"),
=======
        [
            ('0', 'Not Rated'),
            ('1', 'Very Bad'),
            ('2', 'Fair'),
            ('3', 'Good'),
            ('4', 'Very Good'),
            ('5', 'Masterpiece')
>>>>>>> e984ab2e
        ],
        string='Rating',
        default='0'
    )
    date_start_reading = fields.Date()
    date_end_reading = fields.Date()
    publication_year = fields.Integer(
        compute="_compute_publication_year",
        store=True,
    )
    publication_date = fields.Date()
    publisher_id = fields.Many2one(
        comodel_name="res.partner",
        domain=[("is_publisher", "=", True)],
    )
    author_ids = fields.Many2many(
        "res.partner",
        "res_partner_product_template_rel",
        "book_id",
        "partner_id",
        domain=[("is_author", "=", True)],
    )
    genre_ids = fields.Many2many(
        "product.book.genre",
        index=True,
    )
    language = fields.Many2one("res.lang", domain="[]")
    binding = fields.Selection(
        [
            ("hardcover", _("Hard cover")),
            ("paperback", _("paperback")),
            ("spiral", _("Spiral")),
            ("ebook", _("eBook")),
            ("other", _("Other")),
        ],
    )
    edition = fields.Char()
    synopsis = fields.Html()
    reading_notes = fields.Html()
    image_back_cover_1920 = fields.Image(
        "Back Cover", max_width=1920, max_height=1920
    )
    image_back_cover_1024 = fields.Image(
        "Back Cover 1024",
        related="image_back_cover_1920",
        max_width=1024,
        max_height=1024,
        store=True,
    )
    image_back_cover_512 = fields.Image(
        "Back Cover 512",
        related="image_back_cover_1920",
        max_width=512,
        max_height=512,
        store=True,
    )
    image_back_cover_256 = fields.Image(
        "Back Cover 256",
        related="image_back_cover_1920",
        max_width=256,
        max_height=256,
        store=True,
    )
    image_back_cover_128 = fields.Image(
        "Back Cover 128",
        related="image_back_cover_1920",
        max_width=128,
        max_height=128,
        store=True,
    )
    condition = fields.Selection(
        [
            ("new", _("New")),
            ("good", _("Good")),
            ("used", _("Used")),
            ("damaged", _("Damaged")),
        ],
        default="new",
    )
    location = fields.Char(
        string="Location",
        compute="_compute_location",
        store=True,
    )

    sequence = fields.Integer(
        string='Secuencia',
        default=10,
        help="Determines the order in the list view. The lowest number is displayed first."
    )

    @api.depends("publication_date")
    def _compute_publication_year(self):
        for book in self:
            if book.publication_date:
                book.publication_year = book.publication_date.year

    @api.depends(
        "product_variant_ids.stock_quant_ids.location_id",
        "product_variant_ids.stock_quant_ids.quantity",
        "qty_available"
    )
    def _compute_location(self):
        for book in self:
            # Filter quants to only include those in 'internal' locations
            # with a positive quantity.
            quants = book.product_variant_ids.mapped("stock_quant_ids")
            quants_in_internal_locs = quants.filtered(
                lambda q: q.location_id.usage == "internal" and q.quantity > 0
            )
            # Get the unique display names of these locations
            locations = quants_in_internal_locs.mapped(
                "location_id.display_name"
            )
            # Join the unique location names
            book.location = ", ".join(list(set(locations)))

    _sql_constraints = [
        (
            "library_book_name_date_uq",
            "UNIQUE (name, publication_date)",
            _("Book title and publication date must be unique."),
        ),
        (
            "library_book_check_date",
            "CHECK (publication_date <= current_date)",
            _("Publication date must not be in the future."),
        ),
        ("isbn_uniq", "UNIQUE (isbn)", _("ISBN must be unique.")),
    ]

    @api.constrains("isbn")
    def _constrain_isbn_valid(self):
        for book in self:
            if book.isbn and not book.check_isbn():
                raise ValidationError(
                    _("ISBN {} is invalid").format(book.isbn),
                )

    def check_isbn(self):
        self.ensure_one()
        digits = [int(x) for x in self.isbn if x.isdigit()]
        if len(digits) == 13:
            ponderations = [1, 3] * 6
            terms = [
                a * b
                for a, b in zip(
                    digits[:12],
                    ponderations,
                    strict=False,
                )
            ]
            remain = sum(terms) % 10
            check = 10 - remain if remain != 0 else 0
            return digits[-1] == check
        return False

    def button_check_isbn(self):
        result = False
        for book in self:
            if not book.isbn:
                raise ValidationError(
                    _("Provide an ISBN for {} ").format(book.name),
                )
            if book.isbn and not book.check_isbn():
                raise ValidationError(
                    _("{} ISBN is invalid").format(book.isbn),
                )
        result = {
            "type": "ir.actions.client",
            "tag": "display_notification",
            "params": {
                "title": "ISBN",
                "message": "ISBN OK!",
                "type": "info",
                "sticky": True,
                "next": {"type": "ir.actions.act_window_close"},
            },
        }
        return result

    publisher_country_id = fields.Many2one(
        "res.country",
        string="Publisher Country",
        related="publisher_id.country_id",
        readonly=False,
    )


class ProductProduct(models.Model):
    _inherit = "product.product"

    def button_check_isbn(self):
        """
        Delegates the ISBN check to the product template.
        The button is on the product.product form, but the logic and fields
        (like ISBN) are on the product.template.
        """
        return self.product_tmpl_id.button_check_isbn()


class ProductBookGenre(models.Model):
    _name = "product.book.genre"
    _description = "Book Genre"
    _parent_name = "parent_id"
    _parent_store = True
    _rec_name = "complete_name"
    _order = "complete_name"

    name = fields.Char(index=True, required=True)
    complete_name = fields.Char(
        compute="_compute_complete_name", recursive=True, store=True
    )
    parent_id = fields.Many2one(
        _name, "Parent Category", index=True, ondelete="cascade"
    )
    parent_path = fields.Char(index=True)
    book_ids = fields.Many2many("product.template")
    child_ids = fields.One2many(_name, "parent_id", "Child Categories")
    notes = fields.Text()
    color = fields.Integer()

    @api.depends("name", "parent_id.complete_name")
    def _compute_complete_name(self):
        for category in self:
            if category.parent_id:
                category.complete_name = (
                    f"{category.parent_id.complete_name} / {category.name}"
                )
            else:
                category.complete_name = category.name<|MERGE_RESOLUTION|>--- conflicted
+++ resolved
@@ -13,23 +13,13 @@
     number_of_pages = fields.Integer()
     copies = fields.Integer(default=1)
     rating = fields.Selection(
-<<<<<<< HEAD
         selection=[
-            ("0", "0"),
-            ("1", "1"),
-            ("2", "2"),
-            ("3", "3"),
-            ("4", "4"),
-            ("5", "5"),
-=======
-        [
             ('0', 'Not Rated'),
             ('1', 'Very Bad'),
             ('2', 'Fair'),
             ('3', 'Good'),
             ('4', 'Very Good'),
             ('5', 'Masterpiece')
->>>>>>> e984ab2e
         ],
         string='Rating',
         default='0'
